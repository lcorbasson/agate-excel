#!/usr/bin/env python

"""
This module contains the XLS extension to :class:`Table <agate.table.Table>`.
"""

import datetime
from collections import OrderedDict

import agate
import io
import six
import sys
import xlrd


EXCEL_TO_AGATE_TYPE = {
    xlrd.biffh.XL_CELL_EMPTY: agate.Boolean(),
    xlrd.biffh.XL_CELL_TEXT: agate.Text(),
    xlrd.biffh.XL_CELL_NUMBER: agate.Number(),
    xlrd.biffh.XL_CELL_DATE: agate.DateTime(),
    xlrd.biffh.XL_CELL_BOOLEAN: agate.Boolean(),
    xlrd.biffh.XL_CELL_ERROR: agate.Text(),
    xlrd.biffh.XL_CELL_BLANK: agate.Boolean(),
}


def from_xls(cls, path, sheet=None, skip_lines=0, header=True, encoding_override=None, **kwargs):
    """
    Parse an XLS file.

    :param path:
        Path to an XLS file to load or a file-like object for one.
    :param sheet:
        The names or integer indices of the worksheets to load. If not specified
        then the first sheet will be used.
    :param skip_lines:
        The number of rows to skip from the top of the sheet.
    :param header:
        If :code:`True`, the first row is assumed to contain column names.
    """
    if not isinstance(skip_lines, int):
        raise ValueError('skip_lines argument must be an int')

<<<<<<< HEAD
    # Mute xlrd warnings for OLE inconsistencies
    class LogFilter(io.TextIOWrapper):
        def __init__(self, buffer=sys.stdout, *args, **kwargs):
            super(LogFilter, self).__init__(buffer, *args, **kwargs)
        def write(self, data):
            if isinstance(data, str):
                if not data.startswith("WARNING *** OLE2 inconsistency: "):
                    super(LogFilter, self).write(data)
            elif isinstance(data, bytes):
                super(LogFilter, self).write(data.decode(self.buffer.encoding))
            else:
                print(data.__class__)
                super(LogFilter, self).write(data)

    def open_workbook(file_contents, encoding_override):
        logfilter = LogFilter()
        return xlrd.open_workbook(file_contents=file_contents, logfile=logfilter, encoding_override=encoding_override)

    if hasattr(path, 'read'):
        book = open_workbook(file_contents=path.read(), encoding_override=encoding_override)
    else:
        with open(path, 'rb') as f:
            book = open_workbook(file_contents=f.read(), encoding_override=encoding_override)

    multiple = agate.utils.issequence(sheet)
    if multiple:
        sheets = sheet
    else:
        sheets = [sheet]

    tables = OrderedDict()

    for i, sheet in enumerate(sheets):
        if isinstance(sheet, six.string_types):
            sheet = book.sheet_by_name(sheet)
        elif isinstance(sheet, int):
            sheet = book.sheet_by_index(sheet)
        else:
            sheet = book.sheet_by_index(0)

        if header:
            offset = 1
            column_names = []
        else:
            offset = 0
            column_names = None

        columns = []

        for i in range(sheet.ncols):
            data = sheet.col_values(i)
            values = data[skip_lines + offset:]
            types = sheet.col_types(i)[skip_lines + offset:]
            excel_type = determine_excel_type(types)

            if excel_type == xlrd.biffh.XL_CELL_BOOLEAN:
                values = normalize_booleans(values)
            elif excel_type == xlrd.biffh.XL_CELL_DATE:
                values = normalize_dates(values, book.datemode)

            if header:
                name = six.text_type(data[skip_lines]) or None
                column_names.append(name)

            columns.append(values)

        rows = []

        if columns:
            for i in range(len(columns[0])):
                rows.append([c[i] for c in columns])

        if 'column_names' in kwargs:
            if not header:
                column_names = kwargs['column_names']
            del kwargs['column_names']

        tables[sheet.name] = agate.Table(rows, column_names, **kwargs)
=======
    try:
       if hasattr(path, 'read'):
           book = xlrd.open_workbook(file_contents=path.read(), encoding_override=encoding_override, on_demand=True)
       else:
           with open(path, 'rb') as f:
               book = xlrd.open_workbook(file_contents=f.read(), encoding_override=encoding_override, on_demand=True)

       multiple = agate.utils.issequence(sheet)
       if multiple:
           sheets = sheet
       else:
           sheets = [sheet]

       tables = OrderedDict()

       for i, sheet in enumerate(sheets):
           if isinstance(sheet, six.string_types):
               sheet = book.sheet_by_name(sheet)
           elif isinstance(sheet, int):
               sheet = book.sheet_by_index(sheet)
           else:
               sheet = book.sheet_by_index(0)

           if header:
               offset = 1
               column_names = []
           else:
               offset = 0
               column_names = None

           columns = []
           column_types = []

           for i in range(sheet.ncols):
               data = sheet.col_values(i)
               values = data[skip_lines + offset:]
               types = sheet.col_types(i)[skip_lines + offset:]
               excel_type = determine_excel_type(types)
               agate_type = determine_agate_type(excel_type)

               if excel_type == xlrd.biffh.XL_CELL_BOOLEAN:
                   values = normalize_booleans(values)
               elif excel_type == xlrd.biffh.XL_CELL_DATE:
                   values, with_date, with_time = normalize_dates(values, book.datemode)
                   if not with_date:
                       agate_type = agate.TimeDelta()
                   if not with_time:
                       agate_type = agate.Date()

               if header:
                   name = six.text_type(data[skip_lines]) or None
                   column_names.append(name)

               columns.append(values)
               column_types.append(agate_type)

           rows = []

           if columns:
               for i in range(len(columns[0])):
                   rows.append([c[i] for c in columns])

           if 'column_names' in kwargs:
               if not header:
                   column_names = kwargs['column_names']
               del kwargs['column_names']

           if 'column_types' in kwargs:
               column_types = kwargs['column_types']
               del kwargs['column_types']

           tables[sheet.name] = agate.Table(rows, column_names, column_types, **kwargs)

    finally:
        book.release_resources()
>>>>>>> 1e5afbfb

    if multiple:
        return agate.MappedSequence(tables.values(), tables.keys())
    else:
        return tables.popitem()[1]


def determine_agate_type(excel_type):
    try:
        return EXCEL_TO_AGATE_TYPE[excel_type]
    except KeyError:
        return agate.Text()


def determine_excel_type(types):
    """
    Determine the correct type for a column from a list of cell types.
    """
    types_set = set(types)
    types_set.discard(xlrd.biffh.XL_CELL_EMPTY)

    # Normalize mixed types to text
    if len(types_set) > 1:
        return xlrd.biffh.XL_CELL_TEXT

    try:
        return types_set.pop()
    except KeyError:
        return xlrd.biffh.XL_CELL_EMPTY


def normalize_booleans(values):
    normalized = []

    for value in values:
        if value is None or value == '':
            normalized.append(None)
        else:
            normalized.append(bool(value))

    return normalized


def normalize_dates(values, datemode=0):
    """
    Normalize a column of date cells.
    """
    normalized = []
    with_date = False
    with_time = False

    for v in values:
        if not v:
            normalized.append(None)
            continue

        v_tuple = xlrd.xldate.xldate_as_datetime(v, datemode).timetuple()

        if v_tuple[3:6] == (0, 0, 0):
            # Date only
            normalized.append(datetime.date(*v_tuple[:3]))
            with_date = True
        elif v_tuple[:3] == (0, 0, 0):
            # Time only
            normalized.append(datetime.time(*v_tuple[3:6]))
            with_time = True
        else:
            # Date and time
            normalized.append(datetime.datetime(*v_tuple[:6]))
            with_date = True
            with_time = True

    return (normalized, with_date, with_time)


agate.Table.from_xls = classmethod(from_xls)<|MERGE_RESOLUTION|>--- conflicted
+++ resolved
@@ -42,7 +42,6 @@
     if not isinstance(skip_lines, int):
         raise ValueError('skip_lines argument must be an int')
 
-<<<<<<< HEAD
     # Mute xlrd warnings for OLE inconsistencies
     class LogFilter(io.TextIOWrapper):
         def __init__(self, buffer=sys.stdout, *args, **kwargs):
@@ -59,75 +58,14 @@
 
     def open_workbook(file_contents, encoding_override):
         logfilter = LogFilter()
-        return xlrd.open_workbook(file_contents=file_contents, logfile=logfilter, encoding_override=encoding_override)
-
-    if hasattr(path, 'read'):
-        book = open_workbook(file_contents=path.read(), encoding_override=encoding_override)
-    else:
-        with open(path, 'rb') as f:
-            book = open_workbook(file_contents=f.read(), encoding_override=encoding_override)
-
-    multiple = agate.utils.issequence(sheet)
-    if multiple:
-        sheets = sheet
-    else:
-        sheets = [sheet]
-
-    tables = OrderedDict()
-
-    for i, sheet in enumerate(sheets):
-        if isinstance(sheet, six.string_types):
-            sheet = book.sheet_by_name(sheet)
-        elif isinstance(sheet, int):
-            sheet = book.sheet_by_index(sheet)
-        else:
-            sheet = book.sheet_by_index(0)
-
-        if header:
-            offset = 1
-            column_names = []
-        else:
-            offset = 0
-            column_names = None
-
-        columns = []
-
-        for i in range(sheet.ncols):
-            data = sheet.col_values(i)
-            values = data[skip_lines + offset:]
-            types = sheet.col_types(i)[skip_lines + offset:]
-            excel_type = determine_excel_type(types)
-
-            if excel_type == xlrd.biffh.XL_CELL_BOOLEAN:
-                values = normalize_booleans(values)
-            elif excel_type == xlrd.biffh.XL_CELL_DATE:
-                values = normalize_dates(values, book.datemode)
-
-            if header:
-                name = six.text_type(data[skip_lines]) or None
-                column_names.append(name)
-
-            columns.append(values)
-
-        rows = []
-
-        if columns:
-            for i in range(len(columns[0])):
-                rows.append([c[i] for c in columns])
-
-        if 'column_names' in kwargs:
-            if not header:
-                column_names = kwargs['column_names']
-            del kwargs['column_names']
-
-        tables[sheet.name] = agate.Table(rows, column_names, **kwargs)
-=======
+        return xlrd.open_workbook(file_contents=file_contents, logfile=logfilter, encoding_override=encoding_override, on_demand=True)
+
     try:
        if hasattr(path, 'read'):
-           book = xlrd.open_workbook(file_contents=path.read(), encoding_override=encoding_override, on_demand=True)
+           book = open_workbook(file_contents=path.read(), encoding_override=encoding_override, on_demand=True)
        else:
            with open(path, 'rb') as f:
-               book = xlrd.open_workbook(file_contents=f.read(), encoding_override=encoding_override, on_demand=True)
+               book = open_workbook(file_contents=f.read(), encoding_override=encoding_override, on_demand=True)
 
        multiple = agate.utils.issequence(sheet)
        if multiple:
@@ -197,7 +135,6 @@
 
     finally:
         book.release_resources()
->>>>>>> 1e5afbfb
 
     if multiple:
         return agate.MappedSequence(tables.values(), tables.keys())
