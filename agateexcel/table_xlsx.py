#!/usr/bin/env python

"""
This module contains the XLSX extension to :class:`Table <agate.table.Table>`.
"""

import datetime
from collections import OrderedDict

import agate
import openpyxl
import six

NULL_TIME = datetime.time(0, 0, 0)


def from_xlsx(cls, path, sheet=None, skip_lines=0, header=True, read_only=True, 
              reset_dimensions=False, row_limit=None, **kwargs):
    """
    Parse an XLSX file.

    :param path:
        Path to an XLSX file to load or a file-like object for one.
    :param sheet:
        The names or integer indices of the worksheets to load. If not specified
        then the "active" sheet will be used.
    :param skip_lines:
        The number of rows to skip from the top of the sheet.
    :param header:
        If :code:`True`, the first row is assumed to contain column names.
    :param reset_dimensions:
        If :code:`True`, do not trust the dimensions in the file's properties, 
        and recalculate them based on the data in the file.
    :param row_limit:
        Limit how many rows of data will be read
    """
    if not isinstance(skip_lines, int):
        raise ValueError('skip_lines argument must be an int')

    if hasattr(path, 'read'):
        f = path
    else:
        f = open(path, 'rb')

    book = openpyxl.load_workbook(f, read_only=read_only, data_only=True)

    multiple = agate.utils.issequence(sheet)
    if multiple:
        sheets = sheet
    else:
        sheets = [sheet]

    tables = OrderedDict()

    for i, sheet in enumerate(sheets):
        if isinstance(sheet, six.string_types):
            try:
                sheet = book[sheet]
            except KeyError:
                f.close()
                raise
        elif isinstance(sheet, int):
            try:
                sheet = book.worksheets[sheet]
            except IndexError:
                f.close()
                raise
        else:
            sheet = book.active

        column_names = None
        offset = 0
        rows = []

        if reset_dimensions:
            sheet.reset_dimensions()

        if header:
<<<<<<< HEAD
            column_names = [None if c.value is None else six.text_type(c.value) for c in sheet[1 + skip_lines]]
            offset = 1

        for i, row in enumerate(sheet.iter_rows(min_row=1 + skip_lines + offset, max_row=1 + skip_lines + offset + row_limit)):
=======
            sheet_header = sheet.iter_rows(min_row=1 + skip_lines, max_row=1 + skip_lines)
            column_names = [None if c.value is None else six.text_type(c.value) for row in sheet_header for c in row]
            offset = 1

        if row_limit is None:
            sheet_rows = sheet.iter_rows(min_row=1 + skip_lines + offset)
        else:
            sheet_rows = sheet.iter_rows(min_row=1 + skip_lines + offset, max_row=1 + skip_lines + offset + row_limit)

        for i, row in enumerate(sheet_rows):
>>>>>>> 37a6d956
            values = []

            for c in row:
                value = c.value

                if value.__class__ is datetime.datetime:
                    # Handle default XLSX date as 00:00 time
                    if value.date() == datetime.date(1904, 1, 1) and not has_date_elements(c):
                        value = value.time()

                        value = normalize_datetime(value)
                    elif value.time() == NULL_TIME:
                        value = value.date()
                    else:
                        value = normalize_datetime(value)

                values.append(value)

            rows.append(values)

        if 'column_names' in kwargs:
            if not header:
                column_names = kwargs['column_names']
            del kwargs['column_names']

        tables[sheet.title] = agate.Table(rows, column_names, **kwargs)

    f.close()

    if multiple:
        return agate.MappedSequence(tables.values(), tables.keys())
    else:
        return tables.popitem()[1]


def normalize_datetime(dt):
    if dt.microsecond == 0:
        return dt

    ms = dt.microsecond

    if ms < 1000:
        return dt.replace(microsecond=0)
    elif ms > 999000:
        return dt.replace(microsecond=0) + datetime.timedelta(seconds=1)

    return dt


def has_date_elements(cell):
    """
    Try to use formatting to determine if a cell contains only time info.

    See: http://office.microsoft.com/en-us/excel-help/number-format-codes-HP005198679.aspx
    """
    return 'd' in cell.number_format or 'y' in cell.number_format


agate.Table.from_xlsx = classmethod(from_xlsx)<|MERGE_RESOLUTION|>--- conflicted
+++ resolved
@@ -76,12 +76,6 @@
             sheet.reset_dimensions()
 
         if header:
-<<<<<<< HEAD
-            column_names = [None if c.value is None else six.text_type(c.value) for c in sheet[1 + skip_lines]]
-            offset = 1
-
-        for i, row in enumerate(sheet.iter_rows(min_row=1 + skip_lines + offset, max_row=1 + skip_lines + offset + row_limit)):
-=======
             sheet_header = sheet.iter_rows(min_row=1 + skip_lines, max_row=1 + skip_lines)
             column_names = [None if c.value is None else six.text_type(c.value) for row in sheet_header for c in row]
             offset = 1
@@ -92,7 +86,6 @@
             sheet_rows = sheet.iter_rows(min_row=1 + skip_lines + offset, max_row=1 + skip_lines + offset + row_limit)
 
         for i, row in enumerate(sheet_rows):
->>>>>>> 37a6d956
             values = []
 
             for c in row:
