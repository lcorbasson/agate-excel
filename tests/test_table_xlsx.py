--- conflicted
+++ resolved
@@ -130,9 +130,6 @@
 
         self.assertColumnNames(table, self.column_names)
         self.assertColumnTypes(table, [agate.Number, agate.Text, agate.Boolean, agate.Date, agate.DateTime])
-<<<<<<< HEAD
-        self.assertRows(table, [r.values() for r in self.table.rows][:2])
-=======
         self.assertRows(table, [r.values() for r in self.table.rows][:2])
 
     def test_row_limit_too_high(self):
@@ -140,5 +137,4 @@
 
         self.assertColumnNames(table, self.column_names)
         self.assertColumnTypes(table, [agate.Number, agate.Text, agate.Boolean, agate.Date, agate.DateTime])
-        self.assertRows(table, [r.values() for r in self.table.rows])
->>>>>>> 37a6d956
+        self.assertRows(table, [r.values() for r in self.table.rows])