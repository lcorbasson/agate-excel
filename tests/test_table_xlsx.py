--- conflicted
+++ resolved
@@ -59,7 +59,6 @@
         self.assertColumnTypes(table, [agate.Number, agate.Text, agate.Boolean, agate.Date, agate.DateTime])
         self.assertRows(table, [r.values() for r in self.table.rows])
 
-<<<<<<< HEAD
     def test_ambiguous_date(self):
         table = agate.Table.from_xlsx('examples/test_ambiguous_date.xlsx')
 
@@ -67,7 +66,7 @@
         self.assertColumnTypes(table, [agate.Date])
         self.assertRows(table, [
             [datetime.date(1899, 12, 31)]
-=======
+
     def test_empty(self):
         table = agate.Table.from_xlsx('examples/test_empty.xlsx')
 
@@ -82,5 +81,4 @@
         self.assertColumnTypes(table, [agate.Text, agate.Number])
         self.assertRows(table, [
             ['Canada', 35160000]
->>>>>>> 4840d202
         ])