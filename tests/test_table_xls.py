#!/usr/bin/env python
# -*- coding: utf8 -*-

try:
    import unittest2 as unittest
except ImportError:
    import unittest

import agate
import agateexcel

class TestXLS(agate.AgateTestCase):
    def setUp(self):
        self.rows = (
            (1, 'a', True, '11/4/2015', '11/4/2015 12:22 PM'),
            (2, u'👍', False, '11/5/2015', '11/4/2015 12:45 PM'),
            (None, 'b', None, None, None)
        )

        self.column_names = [
            'number', 'text', 'boolean', 'date', 'datetime'
        ]

        self.column_types = [
            agate.Number(), agate.Text(), agate.Boolean(),
            agate.Date(), agate.DateTime()
        ]

        self.table = agate.Table(self.rows, self.column_names, self.column_types)

    def test_from_xls(self):
        table = agate.Table.from_xls('examples/test.xls')

        self.assertColumnNames(table, self.column_names)
        self.assertColumnTypes(table, [agate.Number, agate.Text, agate.Boolean, agate.Date, agate.DateTime])
        self.assertRows(table, [r.values() for r in self.table.rows])

    def test_file_like(self):
        with open('examples/test.xls', 'rb') as f:
            table = agate.Table.from_xls(f)

        self.assertColumnNames(table, self.column_names)
        self.assertColumnTypes(table, [agate.Number, agate.Text, agate.Boolean, agate.Date, agate.DateTime])
        self.assertRows(table, [r.values() for r in self.table.rows])

    def test_sheet_name(self):
        table = agate.Table.from_xls('examples/test_sheets.xls', 'data')

        self.assertColumnNames(table, self.column_names)
        self.assertColumnTypes(table, [agate.Number, agate.Text, agate.Boolean, agate.Date, agate.DateTime])
        self.assertRows(table, [r.values() for r in self.table.rows])

    def test_sheet_index(self):
        table = agate.Table.from_xls('examples/test_sheets.xls', 1)

        self.assertColumnNames(table, self.column_names)
        self.assertColumnTypes(table, [agate.Number, agate.Text, agate.Boolean, agate.Date, agate.DateTime])
        self.assertRows(table, [r.values() for r in self.table.rows])

    def test_zeros(self):
        table = agate.Table.from_xls('examples/test_zeros.xls')

        self.assertColumnNames(table, ['ordinal', 'binary', 'all_zero'])
        self.assertColumnTypes(table, [agate.Number, agate.Number, agate.Number])
        self.assertRows(table, [
            [0, 0, 0],
            [1, 1, 0],
            [2, 1, 0]
        ])

<<<<<<< HEAD
    def test_empty(self):
        table = agate.Table.from_xls('examples/test_empty.xls')

        self.assertColumnNames(table, [])
        self.assertColumnTypes(table, [])
        self.assertRows(table, [])
=======
    def test_numeric_column_name(self):
        table = agate.Table.from_xls('examples/test_numeric_column_name.xls')

        self.assertColumnNames(table, ('Country', '2013.0'))
        self.assertColumnTypes(table, [agate.Text, agate.Number])
        self.assertRows(table, [
            ['Canada', 35160000]
        ])
>>>>>>> 4dafdf99
<|MERGE_RESOLUTION|>--- conflicted
+++ resolved
@@ -68,14 +68,13 @@
             [2, 1, 0]
         ])
 
-<<<<<<< HEAD
     def test_empty(self):
         table = agate.Table.from_xls('examples/test_empty.xls')
 
         self.assertColumnNames(table, [])
         self.assertColumnTypes(table, [])
         self.assertRows(table, [])
-=======
+
     def test_numeric_column_name(self):
         table = agate.Table.from_xls('examples/test_numeric_column_name.xls')
 
@@ -83,5 +82,4 @@
         self.assertColumnTypes(table, [agate.Text, agate.Number])
         self.assertRows(table, [
             ['Canada', 35160000]
-        ])
->>>>>>> 4dafdf99
+        ])